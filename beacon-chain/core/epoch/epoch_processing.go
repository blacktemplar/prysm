// Package epoch contains epoch processing libraries. These libraries
// process new balance for the validators, justify and finalize new
// check points, shuffle and reassign validators to different slots and
// shards.
package epoch

import (
	"context"
	"encoding/binary"
	"fmt"

	"github.com/prysmaticlabs/prysm/beacon-chain/core/blocks"

	"github.com/prysmaticlabs/prysm/beacon-chain/core/helpers"
	"github.com/prysmaticlabs/prysm/beacon-chain/core/validators"
	pb "github.com/prysmaticlabs/prysm/proto/beacon/p2p/v1"
	"github.com/prysmaticlabs/prysm/shared/featureconfig"
	"github.com/prysmaticlabs/prysm/shared/hashutil"
	"github.com/prysmaticlabs/prysm/shared/mathutil"
	"github.com/prysmaticlabs/prysm/shared/params"
	"github.com/sirupsen/logrus"
	"go.opencensus.io/trace"
)

var log = logrus.WithField("prefix", "core/state")

// CanProcessEpoch checks the eligibility to process epoch.
// The epoch can be processed at the end of the last slot of every epoch
//
// Spec pseudocode definition:
//    If (state.slot + 1) % SLOTS_PER_EPOCH == 0:
func CanProcessEpoch(state *pb.BeaconState) bool {
	return (state.Slot+1)%params.BeaconConfig().SlotsPerEpoch == 0
}

// CanProcessEth1Data checks the eligibility to process the eth1 data.
// The eth1 data can be processed every EPOCHS_PER_ETH1_VOTING_PERIOD.
//
// Spec pseudocode definition:
//    If next_epoch % EPOCHS_PER_ETH1_VOTING_PERIOD == 0
func CanProcessEth1Data(state *pb.BeaconState) bool {
	return helpers.NextEpoch(state)%
		params.BeaconConfig().EpochsPerEth1VotingPeriod == 0
}

// CanProcessValidatorRegistry checks the eligibility to process validator registry.
// It checks crosslink committees last changed slot and finalized slot against
// latest change slot.
//
// Spec pseudocode definition:
//    If the following are satisfied:
//		* state.finalized_epoch > state.validator_registry_latest_change_epoch
//		* state.latest_crosslinks[shard].epoch > state.validator_registry_update_epoch
// 			for every shard number shard in [(state.current_epoch_start_shard + i) %
//	 			SHARD_COUNT for i in range(get_current_epoch_committee_count(state) *
//	 			SLOTS_PER_EPOCH)] (that is, for every shard in the current committees)
func CanProcessValidatorRegistry(ctx context.Context, state *pb.BeaconState) bool {
	ctx, span := trace.StartSpan(ctx, "beacon-chain.ChainService.state.ProcessEpoch.CanProcessValidatorRegistry")
	defer span.End()

	if state.FinalizedEpoch <= state.ValidatorRegistryUpdateEpoch {
		return false
	}
	if featureconfig.FeatureConfig().EnableCrosslinks {
		shardsProcessed := helpers.CurrentEpochCommitteeCount(state) * params.BeaconConfig().SlotsPerEpoch
		startShard := state.CurrentShufflingStartShard
		for i := startShard; i < shardsProcessed; i++ {
			if state.LatestCrosslinks[i%params.BeaconConfig().ShardCount].Epoch <=
				state.ValidatorRegistryUpdateEpoch {
				return false
			}
		}
	}
	return true
}

// ProcessEth1Data processes eth1 block deposit roots by checking its vote count.
// With sufficient votes (>2*EPOCHS_PER_ETH1_VOTING_PERIOD), it then
// marks the voted Eth1 data as the latest data set.
//
// Official spec definition:
//     if eth1_data_vote.vote_count * 2 > EPOCHS_PER_ETH1_VOTING_PERIOD * SLOTS_PER_EPOCH for
//       some eth1_data_vote in state.eth1_data_votes.
//       (ie. more than half the votes in this voting period were for that value)
//       Set state.latest_eth1_data = eth1_data_vote.eth1_data.
//		 Set state.eth1_data_votes = [].
//
func ProcessEth1Data(ctx context.Context, state *pb.BeaconState) *pb.BeaconState {
	ctx, span := trace.StartSpan(ctx, "beacon-chain.ChainService.state.ProcessEpoch.ProcessEth1Data")
	defer span.End()

	for _, eth1DataVote := range state.Eth1DataVotes {
		if eth1DataVote.VoteCount*2 > params.BeaconConfig().SlotsPerEpoch*
			params.BeaconConfig().EpochsPerEth1VotingPeriod {
			state.LatestEth1Data = eth1DataVote.Eth1Data
		}
	}
	state.Eth1DataVotes = make([]*pb.Eth1DataVote, 0)
	return state
}

// ProcessJustificationAndFinalization processes for justified slot by comparing
// epoch boundary balance and total balance.
//   First, update the justification bitfield:
//     Let new_justified_epoch = state.justified_epoch.
//     Set state.justification_bitfield = state.justification_bitfield << 1.
//     Set state.justification_bitfield |= 2 and new_justified_epoch = previous_epoch if
//       3 * previous_epoch_boundary_attesting_balance >= 2 * previous_total_balance.
//     Set state.justification_bitfield |= 1 and new_justified_epoch = current_epoch if
//       3 * current_epoch_boundary_attesting_balance >= 2 * current_total_balance.
//   Next, update last finalized epoch if possible:
//     Set state.finalized_epoch = state.previous_justified_epoch if (state.justification_bitfield >> 1) % 8
//       == 0b111 and state.previous_justified_epoch == previous_epoch - 2.
//     Set state.finalized_epoch = state.previous_justified_epoch if (state.justification_bitfield >> 1) % 4
//       == 0b11 and state.previous_justified_epoch == previous_epoch - 1.
//     Set state.finalized_epoch = state.justified_epoch if (state.justification_bitfield >> 0) % 8
//       == 0b111 and state.justified_epoch == previous_epoch - 1.
//     Set state.finalized_epoch = state.justified_epoch if (state.justification_bitfield >> 0) % 4
//       == 0b11 and state.justified_epoch == previous_epoch.
//   Finally, update the following:
//     Set state.previous_justified_epoch = state.justified_epoch.
//     Set state.justified_epoch = new_justified_epoch
func ProcessJustificationAndFinalization(
	ctx context.Context,
	state *pb.BeaconState,
	thisEpochBoundaryAttestingBalance uint64,
	prevEpochBoundaryAttestingBalance uint64,
	prevTotalBalance uint64,
	totalBalance uint64,
	enableLogging bool,
) (*pb.BeaconState, error) {

	ctx, span := trace.StartSpan(ctx, "beacon-chain.ChainService.state.ProcessEpoch.ProcessJustificationAndFinalization")
	defer span.End()

	newJustifiedEpoch := state.JustifiedEpoch
	newFinalizedEpoch := state.FinalizedEpoch
	prevEpoch := helpers.PrevEpoch(state)
	currentEpoch := helpers.CurrentEpoch(state)
	// Shifts all the bits over one to create a new bit for the recent epoch.
	state.JustificationBitfield <<= 1
	// If prev prev epoch was justified then we ensure the 2nd bit in the bitfield is set,
	// assign new justified slot to 2 * SLOTS_PER_EPOCH before.
	if 3*prevEpochBoundaryAttestingBalance >= 2*prevTotalBalance {
		state.JustificationBitfield |= 2
		newJustifiedEpoch = prevEpoch
	}
	// If this epoch was justified then we ensure the 1st bit in the bitfield is set,
	// assign new justified slot to 1 * SLOTS_PER_EPOCH before.
	if 3*thisEpochBoundaryAttestingBalance >= 2*totalBalance {
		state.JustificationBitfield |= 1
		newJustifiedEpoch = currentEpoch
	}

	// Process finality.
	// When the 2nd, 3rd and 4th most epochs are all justified, the 2nd can finalize the 4th epoch
	// as a source.
	if state.PreviousJustifiedEpoch == prevEpoch-2 &&
		(state.JustificationBitfield>>1)%8 == 7 {
<<<<<<< HEAD
		newFinalizedEpoch = state.PreviousJustifiedEpoch
		if enableLogging {
			log.Infof("New finalized epoch calculated: %d", state.FinalizedEpoch-params.BeaconConfig().GenesisEpoch)
		}
=======
		state.FinalizedEpoch = state.PreviousJustifiedEpoch
>>>>>>> 59f2d6c5
	}
	// When the 2nd and 3rd most epochs are all justified, the 2nd can finalize the 3rd epoch
	// as a source.
	if state.PreviousJustifiedEpoch == prevEpoch-1 &&
		(state.JustificationBitfield>>1)%4 == 3 {
<<<<<<< HEAD
		newFinalizedEpoch = state.PreviousJustifiedEpoch
		if enableLogging {
			log.Infof("New finalized epoch calculated: %d", state.FinalizedEpoch-params.BeaconConfig().GenesisEpoch)
		}
=======
		state.FinalizedEpoch = state.PreviousJustifiedEpoch
>>>>>>> 59f2d6c5
	}
	// When the 1st, 2nd and 3rd most epochs are all justified, the 1st can finalize the 3rd epoch
	// as a source.
	if state.JustifiedEpoch == prevEpoch-1 &&
		(state.JustificationBitfield>>0)%8 == 7 {
<<<<<<< HEAD
		newFinalizedEpoch = state.JustifiedEpoch
		if enableLogging {
			log.Infof("New finalized epoch calculated: %d", state.FinalizedEpoch-params.BeaconConfig().GenesisEpoch)
		}
=======
		state.FinalizedEpoch = state.JustifiedEpoch
>>>>>>> 59f2d6c5
	}
	// When the 1st and 2nd most epochs are all justified, the 1st can finalize the 2nd epoch
	// as a source.
	if state.JustifiedEpoch == prevEpoch &&
		(state.JustificationBitfield>>0)%4 == 3 {
<<<<<<< HEAD
		newFinalizedEpoch = state.JustifiedEpoch
		if enableLogging {
			log.Infof("New finalized epoch calculated: %d", state.FinalizedEpoch-params.BeaconConfig().GenesisEpoch)
		}
=======
		state.FinalizedEpoch = state.JustifiedEpoch
>>>>>>> 59f2d6c5
	}
	state.PreviousJustifiedEpoch = state.JustifiedEpoch
	state.PreviousJustifiedRoot = state.JustifiedRoot
	if newJustifiedEpoch != state.JustifiedEpoch {
		state.JustifiedEpoch = newJustifiedEpoch
		newJustifedRoot, err := blocks.BlockRoot(state, helpers.StartSlot(newJustifiedEpoch))
		if err != nil {
			return state, err
		}
		state.JustifiedRoot = newJustifedRoot
	}
	if newFinalizedEpoch != state.FinalizedEpoch {
		state.FinalizedEpoch = newFinalizedEpoch
		newFinalizedRoot, err := blocks.BlockRoot(state, helpers.StartSlot(newFinalizedEpoch))
		if err != nil {
			return state, err
		}
		state.FinalizedRoot = newFinalizedRoot
	}
	return state, nil
}

// ProcessCrosslinks goes through each crosslink committee and check
// crosslink committee's attested balance * 3 is greater than total balance *2.
// If it's greater then beacon node updates crosslink committee with
// the state epoch and wining root.
//
// Spec pseudocode definition:
//	For every slot in range(get_epoch_start_slot(previous_epoch), get_epoch_start_slot(next_epoch)),
// 	let `crosslink_committees_at_slot = get_crosslink_committees_at_slot(state, slot)`.
// 		For every `(crosslink_committee, shard)` in `crosslink_committees_at_slot`, compute:
// 			Set state.latest_crosslinks[shard] = Crosslink(
// 			epoch=slot_to_epoch(slot), crosslink_data_root=winning_root(crosslink_committee))
// 			if 3 * total_attesting_balance(crosslink_committee) >= 2 * total_balance(crosslink_committee)
func ProcessCrosslinks(
	ctx context.Context,
	state *pb.BeaconState,
	thisEpochAttestations []*pb.PendingAttestation,
	prevEpochAttestations []*pb.PendingAttestation) (*pb.BeaconState, error) {

	ctx, span := trace.StartSpan(ctx, "beacon-chain.ChainService.state.ProcessEpoch.ProcessCrosslinks")
	defer span.End()

	prevEpoch := helpers.PrevEpoch(state)
	currentEpoch := helpers.CurrentEpoch(state)
	nextEpoch := helpers.NextEpoch(state)
	startSlot := helpers.StartSlot(prevEpoch)
	endSlot := helpers.StartSlot(nextEpoch)

	for i := startSlot; i < endSlot; i++ {
		// RegistryChange is a no-op when requesting slot in current and previous epoch.
		// ProcessCrosslinks will never ask for slot in next epoch.
		crosslinkCommittees, err := helpers.CrosslinkCommitteesAtSlot(state, i, false /* registryChange */)
		if err != nil {
			return nil, fmt.Errorf("could not get committees for slot %d: %v", i-params.BeaconConfig().GenesisSlot, err)
		}
		for _, crosslinkCommittee := range crosslinkCommittees {
			shard := crosslinkCommittee.Shard
			committee := crosslinkCommittee.Committee
			attestingBalance, err := TotalAttestingBalance(ctx, state, shard, thisEpochAttestations, prevEpochAttestations)
			if err != nil {
				return nil, fmt.Errorf("could not get attesting balance for shard committee %d: %v", shard, err)
			}
			totalBalance := TotalBalance(ctx, state, committee)
			if attestingBalance*3 >= totalBalance*2 {
				winningRoot, err := winningRoot(ctx, state, shard, thisEpochAttestations, prevEpochAttestations)
				if err != nil {
					return nil, fmt.Errorf("could not get winning root: %v", err)
				}
				state.LatestCrosslinks[shard] = &pb.Crosslink{
					Epoch:                   currentEpoch,
					CrosslinkDataRootHash32: winningRoot,
				}
			}
		}
	}
	return state, nil
}

// ProcessEjections iterates through every validator and find the ones below
// ejection balance and eject them.
//
// Spec pseudocode definition:
//	def process_ejections(state: BeaconState) -> None:
//    """
//    Iterate through the validator registry
//    and eject active validators with balance below ``EJECTION_BALANCE``.
//    """
//    for index in get_active_validator_indices(state.validator_registry, current_epoch(state)):
//        if state.validator_balances[index] < EJECTION_BALANCE:
//            exit_validator(state, index)
func ProcessEjections(ctx context.Context, state *pb.BeaconState, enableLogging bool) (*pb.BeaconState, error) {

	ctx, span := trace.StartSpan(ctx, "beacon-chain.ChainService.state.ProcessEpoch.ProcessEjections")
	defer span.End()

	activeValidatorIndices := helpers.ActiveValidatorIndices(state.ValidatorRegistry, helpers.CurrentEpoch(state))
	for _, index := range activeValidatorIndices {
		if state.ValidatorBalances[index] < params.BeaconConfig().EjectionBalance {
			if enableLogging {
				log.WithFields(logrus.Fields{
					"pubKey": fmt.Sprintf("%#x", state.ValidatorRegistry[index].Pubkey),
					"index":  index}).Info("Validator ejected")
			}
			state = validators.ExitValidator(state, index)
		}
	}
	return state, nil
}

// ProcessPrevSlotShardSeed computes and sets current epoch's calculation slot
// and start shard to previous epoch. Then it returns the updated state.
//
// Spec pseudocode definition:
//	Set state.previous_epoch_randao_mix = state.current_epoch_randao_mix
//	Set state.previous_shuffling_start_shard = state.current_shuffling_start_shard
//  Set state.previous_shuffling_seed = state.current_shuffling_seed.
func ProcessPrevSlotShardSeed(state *pb.BeaconState) *pb.BeaconState {
	state.PreviousShufflingEpoch = state.CurrentShufflingEpoch
	state.PreviousShufflingStartShard = state.CurrentShufflingStartShard
	state.PreviousShufflingSeedHash32 = state.CurrentShufflingSeedHash32
	return state
}

// ProcessCurrSlotShardSeed sets the current shuffling information in the beacon state.
//   Set state.current_shuffling_start_shard = (state.current_shuffling_start_shard +
//     get_current_epoch_committee_count(state)) % SHARD_COUNT
//   Set state.current_shuffling_epoch = next_epoch
//   Set state.current_shuffling_seed = generate_seed(state, state.current_shuffling_epoch)
func ProcessCurrSlotShardSeed(state *pb.BeaconState) (*pb.BeaconState, error) {
	state.CurrentShufflingStartShard = (state.CurrentShufflingStartShard +
		helpers.CurrentEpochCommitteeCount(state)) % params.BeaconConfig().ShardCount
	// TODO(#2072)we have removed the generation of a new seed for the timebeing to get it stable for the testnet.
	// this will be handled in Q2.
	state.CurrentShufflingEpoch = helpers.NextEpoch(state)
	return state, nil
}

// ProcessPartialValidatorRegistry processes the portion of validator registry
// fields, it doesn't set registry latest change slot. This only gets called if
// validator registry update did not happen.
//
// Spec pseudocode definition:
//	Let epochs_since_last_registry_change = current_epoch -
//		state.validator_registry_update_epoch
//	If epochs_since_last_registry_update > 1 and
//		is_power_of_two(epochs_since_last_registry_update):
// 			set state.current_calculation_epoch = next_epoch
// 			set state.current_shuffling_seed = generate_seed(
// 				state, state.current_calculation_epoch)
func ProcessPartialValidatorRegistry(ctx context.Context, state *pb.BeaconState) (*pb.BeaconState, error) {
	ctx, span := trace.StartSpan(ctx, "beacon-chain.ChainService.state.ProcessEpoch.ProcessPartialValidatorRegistry")
	defer span.End()

	epochsSinceLastRegistryChange := helpers.CurrentEpoch(state) -
		state.ValidatorRegistryUpdateEpoch
	if epochsSinceLastRegistryChange > 1 &&
		mathutil.IsPowerOf2(epochsSinceLastRegistryChange) {
		state.CurrentShufflingEpoch = helpers.NextEpoch(state)
		// TODO(#2072)we have removed the generation of a new seed for the timebeing to get it stable for the testnet.
		// this will be handled in Q2.
	}
	return state, nil
}

// CleanupAttestations removes any attestation in state's latest attestations
// such that the attestation slot is lower than state slot minus epoch length.
// Spec pseudocode definition:
// 		Remove any attestation in state.latest_attestations such
// 		that slot_to_epoch(att.data.slot) < slot_to_epoch(state) - 1
func CleanupAttestations(ctx context.Context, state *pb.BeaconState) *pb.BeaconState {
	ctx, span := trace.StartSpan(ctx, "beacon-chain.ChainService.state.ProcessEpoch.CleanupAttestations")
	defer span.End()

	currEpoch := helpers.CurrentEpoch(state)

	var latestAttestations []*pb.PendingAttestation
	for _, attestation := range state.LatestAttestations {
		if helpers.SlotToEpoch(attestation.Data.Slot) >= currEpoch {
			latestAttestations = append(latestAttestations, attestation)
		}
	}
	state.LatestAttestations = latestAttestations
	return state
}

// UpdateLatestActiveIndexRoots updates the latest index roots. Index root
// is computed by hashing validator indices of the next epoch + delay.
//
// Spec pseudocode definition:
// Let e = state.slot // SLOTS_PER_EPOCH.
// Set state.latest_index_roots[(next_epoch + ACTIVATION_EXIT_DELAY) %
// 	LATEST_INDEX_ROOTS_LENGTH] =
// 	hash_tree_root(get_active_validator_indices(state,
// 	next_epoch + ACTIVATION_EXIT_DELAY))
func UpdateLatestActiveIndexRoots(ctx context.Context, state *pb.BeaconState) (*pb.BeaconState, error) {
	ctx, span := trace.StartSpan(ctx, "beacon-chain.ChainService.state.ProcessEpoch.UpdateLatestActiveIndexRoots")
	defer span.End()

	nextEpoch := helpers.NextEpoch(state) + params.BeaconConfig().ActivationExitDelay
	validatorIndices := helpers.ActiveValidatorIndices(state.ValidatorRegistry, nextEpoch)
	indicesBytes := []byte{}
	for _, val := range validatorIndices {
		buf := make([]byte, 8)
		binary.LittleEndian.PutUint64(buf, val)
		indicesBytes = append(indicesBytes, buf...)
	}
	indexRoot := hashutil.Hash(indicesBytes)
	state.LatestIndexRootHash32S[nextEpoch%params.BeaconConfig().LatestActiveIndexRootsLength] =
		indexRoot[:]
	return state, nil
}

// UpdateLatestSlashedBalances updates the latest slashed balances. It transfers
// the amount from the current epoch index to next epoch index.
//
// Spec pseudocode definition:
// Set state.latest_slashed_balances[(next_epoch) % LATEST_PENALIZED_EXIT_LENGTH] =
// 	state.latest_slashed_balances[current_epoch % LATEST_PENALIZED_EXIT_LENGTH].
func UpdateLatestSlashedBalances(ctx context.Context, state *pb.BeaconState) *pb.BeaconState {
	ctx, span := trace.StartSpan(ctx, "beacon-chain.ChainService.state.ProcessEpoch.UpdateLatestSlashedBalances")
	defer span.End()

	currentEpoch := helpers.CurrentEpoch(state) % params.BeaconConfig().LatestSlashedExitLength
	nextEpoch := helpers.NextEpoch(state) % params.BeaconConfig().LatestSlashedExitLength
	state.LatestSlashedBalances[nextEpoch] = state.LatestSlashedBalances[currentEpoch]
	return state
}

// UpdateLatestRandaoMixes updates the latest seed mixes. It transfers
// the seed mix of current epoch to next epoch.
//
// Spec pseudocode definition:
// Set state.latest_randao_mixes[next_epoch % LATEST_RANDAO_MIXES_LENGTH] =
// 	get_randao_mix(state, current_epoch).
func UpdateLatestRandaoMixes(ctx context.Context, state *pb.BeaconState) (*pb.BeaconState, error) {
	ctx, span := trace.StartSpan(ctx, "beacon-chain.ChainService.state.ProcessEpoch.UpdateLatestRandaoMixes")
	defer span.End()

	nextEpoch := helpers.NextEpoch(state) % params.BeaconConfig().LatestRandaoMixesLength
	randaoMix, err := helpers.RandaoMix(state, helpers.CurrentEpoch(state))
	if err != nil {
		return nil, fmt.Errorf("could not get randaoMix mix: %v", err)
	}

	state.LatestRandaoMixes[nextEpoch] = randaoMix
	return state, nil
}<|MERGE_RESOLUTION|>--- conflicted
+++ resolved
@@ -157,53 +157,37 @@
 	// as a source.
 	if state.PreviousJustifiedEpoch == prevEpoch-2 &&
 		(state.JustificationBitfield>>1)%8 == 7 {
-<<<<<<< HEAD
-		newFinalizedEpoch = state.PreviousJustifiedEpoch
 		if enableLogging {
 			log.Infof("New finalized epoch calculated: %d", state.FinalizedEpoch-params.BeaconConfig().GenesisEpoch)
 		}
-=======
 		state.FinalizedEpoch = state.PreviousJustifiedEpoch
->>>>>>> 59f2d6c5
 	}
 	// When the 2nd and 3rd most epochs are all justified, the 2nd can finalize the 3rd epoch
 	// as a source.
 	if state.PreviousJustifiedEpoch == prevEpoch-1 &&
 		(state.JustificationBitfield>>1)%4 == 3 {
-<<<<<<< HEAD
-		newFinalizedEpoch = state.PreviousJustifiedEpoch
 		if enableLogging {
 			log.Infof("New finalized epoch calculated: %d", state.FinalizedEpoch-params.BeaconConfig().GenesisEpoch)
 		}
-=======
 		state.FinalizedEpoch = state.PreviousJustifiedEpoch
->>>>>>> 59f2d6c5
 	}
 	// When the 1st, 2nd and 3rd most epochs are all justified, the 1st can finalize the 3rd epoch
 	// as a source.
 	if state.JustifiedEpoch == prevEpoch-1 &&
 		(state.JustificationBitfield>>0)%8 == 7 {
-<<<<<<< HEAD
-		newFinalizedEpoch = state.JustifiedEpoch
 		if enableLogging {
 			log.Infof("New finalized epoch calculated: %d", state.FinalizedEpoch-params.BeaconConfig().GenesisEpoch)
 		}
-=======
 		state.FinalizedEpoch = state.JustifiedEpoch
->>>>>>> 59f2d6c5
 	}
 	// When the 1st and 2nd most epochs are all justified, the 1st can finalize the 2nd epoch
 	// as a source.
 	if state.JustifiedEpoch == prevEpoch &&
 		(state.JustificationBitfield>>0)%4 == 3 {
-<<<<<<< HEAD
-		newFinalizedEpoch = state.JustifiedEpoch
 		if enableLogging {
 			log.Infof("New finalized epoch calculated: %d", state.FinalizedEpoch-params.BeaconConfig().GenesisEpoch)
 		}
-=======
 		state.FinalizedEpoch = state.JustifiedEpoch
->>>>>>> 59f2d6c5
 	}
 	state.PreviousJustifiedEpoch = state.JustifiedEpoch
 	state.PreviousJustifiedRoot = state.JustifiedRoot
