--- conflicted
+++ resolved
@@ -65,32 +65,12 @@
        consistentHash:
          useSourceIp: true
 ---
-<<<<<<< HEAD
- apiVersion: networking.istio.io/v1alpha3
- kind: DestinationRule
- metadata:
-   name: beacon-chain-grpc-web
-   namespace: beacon-chain
- spec:
-   host: beacon-chain-grpc-web.beacon-chain.svc.cluster.local
-   trafficPolicy:
-     loadBalancer:
-       consistentHash:
-         useSourceIp: true
----
-=======
->>>>>>> c4c76c74
 # Public grpc-web service
 kind: Service
 apiVersion: v1
 metadata:
   name: beacon-chain-grpc-web
   namespace: beacon-chain
-<<<<<<< HEAD
-  labels:
-    app: beacon-chain
-=======
->>>>>>> c4c76c74
 spec:
   selector:
     component: beacon-chain
